--- conflicted
+++ resolved
@@ -53,11 +53,8 @@
 pub mod iterator;
 pub mod mem;
 mod nibble_slice;
-<<<<<<< HEAD
+pub mod ops;
 pub mod outgoing_metadata;
-=======
-pub mod ops;
->>>>>>> cefc24d1
 mod prefetching_trie_storage;
 mod raw_node;
 pub mod receipts_column_helper;
