//! Client is responsible for tracking the chain, blocks, chunks, and producing
//! them when needed.
//! This client works completely synchronously and must be operated by some async actor outside.

use crate::chunk_distribution_network::{ChunkDistributionClient, ChunkDistributionNetwork};
use crate::chunk_inclusion_tracker::ChunkInclusionTracker;
#[cfg(feature = "test_features")]
use crate::chunk_producer::AdvProduceChunksMode;
use crate::chunk_producer::ChunkProducer;
use crate::client_actor::ClientSenderForClient;
use crate::debug::BlockProductionTracker;
use crate::stateless_validation::chunk_endorsement::ChunkEndorsementTracker;
use crate::stateless_validation::chunk_validation_actor::{
    BlockNotificationMessage, ChunkValidationSender,
};
use crate::stateless_validation::partial_witness::partial_witness_actor::PartialWitnessSenderForClient;
use crate::sync::block::BlockSync;
use crate::sync::epoch::EpochSync;
use crate::sync::handler::SyncHandler;
use crate::sync::header::HeaderSync;
use crate::sync::state::chain_requests::ChainSenderForStateSync;
use crate::sync::state::{StateSync, StateSyncResult};
use crate::{ProduceChunkResult, metrics};
use itertools::Itertools;
use near_async::futures::{AsyncComputationSpawner, FutureSpawner};
use near_async::messaging::IntoSender;
use near_async::messaging::{CanSend, Sender};
use near_async::time::{Clock, Duration, Instant};
use near_chain::chain::{
    ApplyChunksDoneSender, BlockCatchUpRequest, BlockMissingChunks, BlocksCatchUpState,
    VerifyBlockHashAndSignatureResult,
};
use near_chain::orphan::OrphanMissingChunks;
use near_chain::rayon_spawner::RayonAsyncComputationSpawner;
use near_chain::resharding::types::ReshardingSender;
use near_chain::spice_core::CoreStatementsProcessor;
use near_chain::state_snapshot_actor::SnapshotCallbacks;
use near_chain::test_utils::format_hash;
use near_chain::types::{ChainConfig, LatestKnown, RuntimeAdapter};
use near_chain::{
    ApplyChunksIterationMode, ApplyChunksSpawner, BlockProcessingArtifact, BlockStatus, Chain,
    ChainGenesis, ChainStoreAccess, ChunksReadiness, Doomslug, DoomslugThresholdMode, Provenance,
};
use near_chain_configs::{ClientConfig, MutableValidatorSigner, UpdatableClientConfig};
use near_chunks::adapter::ShardsManagerRequestFromClient;
use near_chunks::logic::{create_partial_chunk, persist_chunk};
use near_client_primitives::types::{Error, StateSyncStatus, SyncStatus};
use near_epoch_manager::EpochManagerAdapter;
use near_epoch_manager::shard_assignment::shard_id_to_uid;
use near_epoch_manager::shard_tracker::ShardTracker;
use near_network::types::{AccountKeys, ChainInfo, PeerManagerMessageRequest, SetChainInfo};
use near_network::types::{NetworkRequests, PeerManagerAdapter, ReasonForBan};
use near_primitives::block::{Approval, ApprovalInner, ApprovalMessage, Block, BlockHeader, Tip};
use near_primitives::block_header::ApprovalType;
use near_primitives::epoch_info::RngSeed;
use near_primitives::errors::EpochError;
use near_primitives::hash::CryptoHash;
use near_primitives::merkle::{MerklePath, PartialMerkleTree};
use near_primitives::network::PeerId;
use near_primitives::optimistic_block::OptimisticBlock;
use near_primitives::receipt::Receipt;
use near_primitives::sharding::{
    EncodedShardChunk, PartialEncodedChunk, ShardChunk, ShardChunkHeader, ShardChunkWithEncoding,
    StateSyncInfo, StateSyncInfoV1,
};
use near_primitives::stateless_validation::ChunkProductionKey;
use near_primitives::transaction::{SignedTransaction, ValidatedTransaction};
use near_primitives::types::{AccountId, ApprovalStake, BlockHeight, EpochId, NumBlocks};
use near_primitives::unwrap_or_return;
use near_primitives::upgrade_schedule::ProtocolUpgradeVotingSchedule;
use near_primitives::utils::MaybeValidated;
use near_primitives::validator_signer::ValidatorSigner;
use near_primitives::views::{CatchupStatusView, DroppedReason};
use reed_solomon_erasure::galois_8::ReedSolomon;
use std::cmp::max;
use std::collections::{HashMap, HashSet};
use std::num::NonZeroUsize;
use std::sync::{Arc, OnceLock};
use tracing::{debug, error, info, instrument, warn};

const NUM_REBROADCAST_BLOCKS: usize = 30;

/// Drop blocks whose height are beyond head + horizon if it is not in the current epoch.
const BLOCK_HORIZON: u64 = 500;

/// number of blocks at the epoch start for which we will log more detailed info
pub const EPOCH_START_INFO_BLOCKS: u64 = 500;

/// Defines whether in case of adversarial block production invalid blocks can
/// be produced.
#[cfg(feature = "test_features")]
#[derive(PartialEq, Eq)]
pub enum AdvProduceBlocksMode {
    All,
    OnlyValid,
}

/// The state associated with downloading state for a shard this node will track in the
/// future but does not currently.
pub struct CatchupState {
    /// Manages downloading the state.
    pub state_sync: StateSync,
    /// Keeps track of state downloads, and gets passed to `state_sync`.
    pub sync_status: StateSyncStatus,
    /// Manages going back to apply chunks after state has been downloaded.
    pub catchup: BlocksCatchUpState,
}

pub struct Client {
    /// Adversarial controls - should be enabled only to test disruptive
    /// behavior on chain.
    #[cfg(feature = "test_features")]
    pub adv_produce_blocks: Option<AdvProduceBlocksMode>,

    /// Fast Forward accrued delta height used to calculate fast forwarded timestamps for each block.
    #[cfg(feature = "sandbox")]
    pub(crate) accrued_fastforward_delta: near_primitives::types::BlockHeightDelta,

    pub clock: Clock,
    pub config: ClientConfig,
    pub chain: Chain,
    pub doomslug: Doomslug,
    pub epoch_manager: Arc<dyn EpochManagerAdapter>,
    pub shard_tracker: ShardTracker,
    pub runtime_adapter: Arc<dyn RuntimeAdapter>,
    pub shards_manager_adapter: Sender<ShardsManagerRequestFromClient>,
    /// Network adapter.
    pub network_adapter: PeerManagerAdapter,
    /// Signer for block producer (if present). This field is mutable and optional. Use with caution!
    /// Lock the value of mutable validator signer for the duration of a request to ensure consistency.
    /// Please note that the locked value should not be stored anywhere or passed through the thread boundary.
    pub validator_signer: MutableValidatorSigner,
    /// Approvals for which we do not have the block yet
    pub pending_approvals:
        lru::LruCache<ApprovalInner, HashMap<AccountId, (Approval, ApprovalType)>>,
    /// Handles syncing chain to the actual state of the network.
    pub sync_handler: SyncHandler,
    /// A mapping from a block for which a state sync is underway for the next epoch, and the object
    /// storing the current status of the state sync and blocks catch up
    pub catchup_state_syncs: HashMap<CryptoHash, CatchupState>,
    /// Spawns async tasks for catchup state sync.
    state_sync_future_spawner: Arc<dyn FutureSpawner>,
    /// Sender for catchup state sync requests.
    chain_sender_for_state_sync: ChainSenderForStateSync,
    // Sender to be able to send a message to myself.
    pub myself_sender: ClientSenderForClient,
    /// Blocks that have been re-broadcast recently. They should not be broadcast again.
    rebroadcasted_blocks: lru::LruCache<CryptoHash, ()>,
    /// Last time the head was updated, or our head was rebroadcasted. Used to re-broadcast the head
    /// again to prevent network from stalling if a large percentage of the network missed a block
    last_time_head_progress_made: Instant,
    /// Block production timing information. Used only for debug purposes.
    /// Stores approval information and production time of the block
    pub block_production_info: BlockProductionTracker,
    /// Cached precomputed set of TIER1 accounts.
    /// See send_network_chain_info().
    tier1_accounts_cache: Option<(EpochId, Arc<AccountKeys>)>,
    /// Resharding sender.
    pub resharding_sender: ReshardingSender,
    /// Helper module for handling chunk production.
    pub chunk_producer: ChunkProducer,
    /// Sender to the chunk validation actor for relaying block notifications to the ChunkValidatorActor
    pub chunk_validation_sender: ChunkValidationSender,
    /// Tracks current chunks that are ready to be included in block
    /// Also tracks banned chunk producers and filters out chunks produced by them
    pub chunk_inclusion_tracker: ChunkInclusionTracker,
    /// Tracks chunk endorsements received from chunk validators. Used to filter out chunks ready for inclusion
    pub chunk_endorsement_tracker: Arc<ChunkEndorsementTracker>,
    /// Adapter to send request to partial_witness_actor to distribute state witness.
    pub partial_witness_adapter: PartialWitnessSenderForClient,
    // Optional value used for the Chunk Distribution Network Feature.
    chunk_distribution_network: Option<ChunkDistributionNetwork>,
    /// Upgrade schedule which determines when the client starts voting for new protocol versions.
    upgrade_schedule: ProtocolUpgradeVotingSchedule,
    /// Produced optimistic block.
    last_optimistic_block_produced: Option<OptimisticBlock>,
    /// Cached precomputed set of the chunk producers for current and next epochs.
    chunk_producer_accounts_cache: Option<(EpochId, Arc<Vec<AccountId>>)>,
    /// Reed-Solomon encoder for shadow chunk validation.
    shadow_validation_reed_solomon: OnceLock<Arc<ReedSolomon>>,
}

impl AsRef<Client> for Client {
    fn as_ref(&self) -> &Client {
        self
    }
}

impl Client {
    pub(crate) fn update_client_config(&self, update_client_config: UpdatableClientConfig) -> bool {
        let mut is_updated = false;
        is_updated |= self.config.expected_shutdown.update(update_client_config.expected_shutdown);
        is_updated |= self.config.resharding_config.update(update_client_config.resharding_config);
        is_updated |= self
            .config
            .produce_chunk_add_transactions_time_limit
            .update(update_client_config.produce_chunk_add_transactions_time_limit);
        is_updated
    }

    /// Updates client's mutable validator signer.
    /// It will update all validator signers that synchronize with it.
    pub(crate) fn update_validator_signer(&self, signer: Option<Arc<ValidatorSigner>>) -> bool {
        self.validator_signer.update(signer)
    }

    /// Returns the Reed-Solomon encoder for shadow validation, initializing it lazily if needed.
    pub(crate) fn shadow_validation_reed_solomon_encoder(&self) -> &Arc<ReedSolomon> {
        self.shadow_validation_reed_solomon.get_or_init(|| {
            let data_parts = self.epoch_manager.num_data_parts();
            let parity_parts = self.epoch_manager.num_total_parts() - data_parts;
            Arc::new(ReedSolomon::new(data_parts, parity_parts).unwrap())
        })
    }
}

/// A collection of async computation spawners which will be used for various
/// kinds of tasks run by the `Client`.
pub struct AsyncComputationMultiSpawner {
    /// Spawner to run 'apply chunks' tasks (see `ApplyChunksSpawner` for default)
    apply_chunks: ApplyChunksSpawner,
    /// Spawner to run 'epoch sync' tasks (defaults to `RayonAsyncComputationSpawner`)
    epoch_sync: Arc<dyn AsyncComputationSpawner>,
}

impl Default for AsyncComputationMultiSpawner {
    fn default() -> Self {
        Self {
            apply_chunks: Default::default(),
            epoch_sync: Arc::new(RayonAsyncComputationSpawner),
        }
    }
}

impl AsyncComputationMultiSpawner {
    /// Use a custom spawner for all kinds of tasks.
    pub fn all_custom(spawner: Arc<dyn AsyncComputationSpawner>) -> Self {
        Self { apply_chunks: ApplyChunksSpawner::Custom(spawner.clone()), epoch_sync: spawner }
    }

    /// Use a custom spawner for 'apply chunks' tasks
    pub fn custom_apply_chunks(mut self, spawner: Arc<dyn AsyncComputationSpawner>) -> Self {
        self.apply_chunks = ApplyChunksSpawner::Custom(spawner);
        self
    }
}

impl Client {
    pub fn new(
        clock: Clock,
        config: ClientConfig,
        chain_genesis: ChainGenesis,
        epoch_manager: Arc<dyn EpochManagerAdapter>,
        shard_tracker: ShardTracker,
        runtime_adapter: Arc<dyn RuntimeAdapter>,
        network_adapter: PeerManagerAdapter,
        shards_manager_sender: Sender<ShardsManagerRequestFromClient>,
        validator_signer: MutableValidatorSigner,
        enable_doomslug: bool,
        rng_seed: RngSeed,
        snapshot_callbacks: Option<SnapshotCallbacks>,
        multi_spawner: AsyncComputationMultiSpawner,
        apply_chunks_iteration_mode: ApplyChunksIterationMode,
        partial_witness_adapter: PartialWitnessSenderForClient,
        resharding_sender: ReshardingSender,
        state_sync_future_spawner: Arc<dyn FutureSpawner>,
        chain_sender_for_state_sync: ChainSenderForStateSync,
        myself_sender: ClientSenderForClient,
        chunk_validation_sender: ChunkValidationSender,
        upgrade_schedule: ProtocolUpgradeVotingSchedule,
        spice_core_processor: CoreStatementsProcessor,
    ) -> Result<Self, Error> {
        let doomslug_threshold_mode = if enable_doomslug {
            DoomslugThresholdMode::TwoThirds
        } else {
            DoomslugThresholdMode::NoApprovals
        };
        let chain_config = ChainConfig {
            save_trie_changes: config.save_trie_changes,
            save_tx_outcomes: config.save_tx_outcomes,
            background_migration_threads: config.client_background_migration_threads,
            resharding_config: config.resharding_config.clone(),
            protocol_version_check: config.protocol_version_check,
        };
        let chain = Chain::new(
            clock.clone(),
            epoch_manager.clone(),
            shard_tracker.clone(),
            runtime_adapter.clone(),
            &chain_genesis,
            doomslug_threshold_mode,
            chain_config,
            snapshot_callbacks,
            multi_spawner.apply_chunks,
            apply_chunks_iteration_mode,
            validator_signer.clone(),
            resharding_sender.clone(),
<<<<<<< HEAD
            spice_core_processor.clone(),
            Some(myself_sender.on_post_state_ready.clone()),
=======
            spice_core_processor,
>>>>>>> afab6838
        )?;
        chain.init_flat_storage()?;
        let epoch_sync = EpochSync::new(
            clock.clone(),
            network_adapter.clone(),
            chain.genesis().clone(),
            multi_spawner.epoch_sync,
            config.epoch_sync.clone(),
            &chain.chain_store.store(),
        );
        let header_sync = HeaderSync::new(
            clock.clone(),
            network_adapter.clone(),
            config.header_sync_initial_timeout,
            config.header_sync_progress_timeout,
            config.header_sync_stall_ban_timeout,
            config.header_sync_expected_height_per_second,
            config.expected_shutdown.clone(),
        );
        let block_sync = BlockSync::new(
            clock.clone(),
            network_adapter.clone(),
            config.block_fetch_horizon,
            config.archive,
            config.state_sync_enabled,
        );

        let state_sync = StateSync::new(
            clock.clone(),
            runtime_adapter.store().clone(),
            epoch_manager.clone(),
            runtime_adapter.clone(),
            network_adapter.clone().into_sender(),
            config.state_sync_external_timeout,
            config.state_sync_p2p_timeout,
            config.state_sync_retry_backoff,
            config.state_sync_external_backoff,
            &config.chain_id,
            &config.state_sync,
            chain_sender_for_state_sync.clone(),
            state_sync_future_spawner.clone(),
            false,
        );
        let num_block_producer_seats = config.num_block_producer_seats as usize;

        let doomslug = Doomslug::new(
            clock.clone(),
            chain.chain_store().largest_target_height()?,
            config.min_block_production_delay,
            config.max_block_production_delay,
            config.max_block_production_delay / 10,
            config.max_block_wait_delay,
            config.chunk_wait_mult,
            doomslug_threshold_mode,
        );
        let chunk_endorsement_tracker = Arc::new(ChunkEndorsementTracker::new(
            epoch_manager.clone(),
            chain.chain_store().store(),
        ));
        let chunk_producer = ChunkProducer::new(
            clock.clone(),
            config.produce_chunk_add_transactions_time_limit.clone(),
            &chain.chain_store(),
            epoch_manager.clone(),
            runtime_adapter.clone(),
            rng_seed,
            config.transaction_pool_size_limit,
        );

        let chunk_distribution_network = ChunkDistributionNetwork::from_config(&config);
        Ok(Self {
            #[cfg(feature = "test_features")]
            adv_produce_blocks: None,
            #[cfg(feature = "sandbox")]
            accrued_fastforward_delta: 0,
            clock: clock.clone(),
            config: config.clone(),
            chain,
            doomslug,
            epoch_manager,
            shard_tracker,
            runtime_adapter,
            shards_manager_adapter: shards_manager_sender,
            network_adapter,
            validator_signer,
            pending_approvals: lru::LruCache::new(
                NonZeroUsize::new(num_block_producer_seats).unwrap(),
            ),
            sync_handler: SyncHandler::new(
                clock.clone(),
                config,
                epoch_sync,
                header_sync,
                state_sync,
                block_sync,
            ),
            catchup_state_syncs: HashMap::new(),
            state_sync_future_spawner,
            chain_sender_for_state_sync,
            myself_sender,
            rebroadcasted_blocks: lru::LruCache::new(
                NonZeroUsize::new(NUM_REBROADCAST_BLOCKS).unwrap(),
            ),
            last_time_head_progress_made: clock.now(),
            block_production_info: BlockProductionTracker::new(),
            tier1_accounts_cache: None,
            resharding_sender,
            chunk_producer,
            chunk_validation_sender,
            chunk_inclusion_tracker: ChunkInclusionTracker::new(),
            chunk_endorsement_tracker,
            partial_witness_adapter,
            chunk_distribution_network,
            upgrade_schedule,
            last_optimistic_block_produced: None,
            chunk_producer_accounts_cache: None,
            shadow_validation_reed_solomon: OnceLock::new(),
        })
    }

    // Checks if it's been at least `stall_timeout` since the last time the head was updated, or
    // this method was called. If yes, rebroadcasts the current head.
    pub fn check_head_progress_stalled(&mut self, stall_timeout: Duration) -> Result<(), Error> {
        if self.clock.now() > self.last_time_head_progress_made + stall_timeout
            && !self.sync_handler.sync_status.is_syncing()
        {
            let block = self.chain.get_block(&self.chain.head()?.last_block_hash)?;
            self.network_adapter.send(PeerManagerMessageRequest::NetworkRequests(
                NetworkRequests::Block { block: block },
            ));
            self.last_time_head_progress_made = self.clock.now();
        }
        Ok(())
    }

    pub fn remove_transactions_for_block(&mut self, block: &Block) -> Result<(), Error> {
        let epoch_id = self.epoch_manager.get_epoch_id(block.hash())?;
        for chunk_header in block.chunks().iter_new() {
            // We can directly get the shard_id from the chunk_header as we are guaranteed new chunk via iter_new
            let shard_id = chunk_header.shard_id();
            let shard_uid = shard_id_to_uid(self.epoch_manager.as_ref(), shard_id, &epoch_id)?;
            if self
                .shard_tracker
                .cares_about_shard_this_or_next_epoch(block.header().prev_hash(), shard_id)
            {
                // By now the chunk must be in store, otherwise the block would have been orphaned
                let chunk = self.chain.get_chunk(&chunk_header.chunk_hash()).unwrap();
                let transactions = chunk.to_transactions();
                let mut pool_guard = self.chunk_producer.sharded_tx_pool.lock();
                pool_guard.remove_transactions(shard_uid, transactions);
            }
        }
        Ok(())
    }

    pub fn reintroduce_transactions_for_block(&mut self, block: &Block) -> Result<(), Error> {
        let epoch_id = self.epoch_manager.get_epoch_id(block.hash())?;
        let protocol_version = self.epoch_manager.get_epoch_protocol_version(&epoch_id)?;
        let config = self.runtime_adapter.get_runtime_config(protocol_version);

        for chunk_header in block.chunks().iter_new() {
            // We can directly get the shard_id from the chunk_header as we are guaranteed new chunk via iter_new
            let shard_id = chunk_header.shard_id();
            let shard_uid = shard_id_to_uid(self.epoch_manager.as_ref(), shard_id, &epoch_id)?;
            if self
                .shard_tracker
                .cares_about_shard_this_or_next_epoch(block.header().prev_hash(), shard_id)
            {
                // By now the chunk must be in store, otherwise the block would have been orphaned
                let chunk = self.chain.get_chunk(&chunk_header.chunk_hash()).unwrap();

                let validated_txs = chunk
                    .to_transactions()
                    .into_iter()
                    .cloned()
                    .filter_map(|signed_tx| match ValidatedTransaction::new(&config, signed_tx) {
                        Ok(validated_tx) => Some(validated_tx),
                        Err((err, signed_tx)) => {
                            debug!(
                                target: "client",
                                "Validating signed tx ({:?}) failed with error {:?}",
                                signed_tx,
                                err
                            );
                            None
                        }
                    })
                    .collect::<Vec<_>>();

                let reintroduced_count = {
                    let mut pool_guard = self.chunk_producer.sharded_tx_pool.lock();
                    pool_guard.reintroduce_transactions(shard_uid, validated_txs)
                };

                if reintroduced_count < chunk.to_transactions().len() {
                    debug!(target: "client",
                            reintroduced_count,
                            num_tx = chunk.to_transactions().len(),
                            "Reintroduced transactions");
                }
            }
        }
        Ok(())
    }

    /// Checks couple conditions whether Client can produce new block on height
    /// `height` on top of block with `prev_header`.
    /// Needed to skip several checks in case of adversarial controls enabled.
    /// TODO: consider returning `Result<(), Error>` as `Ok(false)` looks like
    /// faulty logic.
    fn can_produce_block(
        &self,
        prev_header: &BlockHeader,
        height: BlockHeight,
        account_id: &AccountId,
        next_block_proposer: &AccountId,
    ) -> Result<bool, Error> {
        #[cfg(feature = "test_features")]
        {
            if self.adv_produce_blocks == Some(AdvProduceBlocksMode::All) {
                return Ok(true);
            }
        }

        // If we are not block proposer, skip block production.
        if account_id != next_block_proposer {
            info!(target: "client", height, "Skipping block production, not block producer for next block.");
            return Ok(false);
        }

        #[cfg(feature = "test_features")]
        {
            if self.adv_produce_blocks == Some(AdvProduceBlocksMode::OnlyValid) {
                return Ok(true);
            }
        }

        // If height is known already, don't produce new block for this height.
        let known_height = self.chain.chain_store().get_latest_known()?.height;
        if height <= known_height {
            return Ok(false);
        }

        // If we are to start new epoch with this block, check if the previous
        // block is caught up. If it is not the case, we wouldn't be able to
        // apply the following block, so we also skip block production.
        let prev_hash = prev_header.hash();
        if self.epoch_manager.is_next_block_epoch_start(prev_hash)? {
            let prev_prev_hash = prev_header.prev_hash();
            if !self.chain.prev_block_is_caught_up(prev_prev_hash, prev_hash)? {
                debug!(target: "client", height, "Skipping block production, prev block is not caught up");
                return Ok(false);
            }
        }

        Ok(true)
    }

    fn pre_block_production_check(
        &self,
        prev_header: &BlockHeader,
        height: BlockHeight,
        validator_signer: &Arc<ValidatorSigner>,
    ) -> Result<(), Error> {
        // Check that we are were called at the block that we are producer for.
        let epoch_id =
            self.epoch_manager.get_epoch_id_from_prev_block(&prev_header.hash()).unwrap();
        let next_block_proposer = self.epoch_manager.get_block_producer(&epoch_id, height)?;

        if !self.can_produce_block(
            &prev_header,
            height,
            validator_signer.validator_id(),
            &next_block_proposer,
        )? {
            debug!(target: "client", me=?validator_signer.validator_id(), ?next_block_proposer, "Should reschedule block");
            return Err(Error::BlockProducer("Should reschedule".to_string()));
        }

        let validator_stake =
            self.epoch_manager.get_validator_by_account_id(&epoch_id, &next_block_proposer)?;

        let validator_pk = validator_stake.take_public_key();
        if validator_pk != validator_signer.public_key() {
            debug!(target: "client",
                local_validator_key = ?validator_signer.public_key(),
                ?validator_pk,
                "Local validator key does not match expected validator key, skipping optimistic block production");
            let err = Error::BlockProducer("Local validator key mismatch".to_string());
            #[cfg(not(feature = "test_features"))]
            return Err(err);
            #[cfg(feature = "test_features")]
            match self.adv_produce_blocks {
                None | Some(AdvProduceBlocksMode::OnlyValid) => return Err(err),
                Some(AdvProduceBlocksMode::All) => {}
            }
        }
        Ok(())
    }

    pub fn is_optimistic_block_done(&self, next_height: BlockHeight) -> bool {
        self.last_optimistic_block_produced
            .as_ref()
            .filter(|ob| ob.inner.block_height == next_height)
            .is_some()
    }

    pub fn save_optimistic_block(&mut self, optimistic_block: &OptimisticBlock) {
        if let Some(old_block) = self.last_optimistic_block_produced.as_ref() {
            if old_block.inner.block_height == optimistic_block.inner.block_height {
                warn!(target: "client",
                    height=old_block.inner.block_height,
                    old_previous_hash=?old_block.inner.prev_block_hash,
                    new_previous_hash=?optimistic_block.inner.prev_block_hash,
                    "Optimistic block already exists, replacing");
            }
        }
        self.last_optimistic_block_produced = Some(optimistic_block.clone());
    }

    /// Produce optimistic block for given `height` on top of chain head.
    /// Either returns optimistic block or error.
    #[instrument(
        level = "debug",
        target = "client",
        skip_all,
        fields(height, tag_block_production = true, tag_optimistic = true)
    )]
    pub fn produce_optimistic_block_on_head(
        &mut self,
        height: BlockHeight,
    ) -> Result<Option<OptimisticBlock>, Error> {
        let head = self.chain.head()?;
        assert_eq!(
            head.epoch_id,
            self.epoch_manager.get_epoch_id_from_prev_block(&head.prev_block_hash).unwrap()
        );

        let prev_hash = head.last_block_hash;
        let prev_header = self.chain.get_block_header(&prev_hash)?;

        let validator_signer: Arc<ValidatorSigner> =
            self.validator_signer.get().ok_or_else(|| {
                Error::BlockProducer("Called without block producer info.".to_string())
            })?;

        if let Err(err) = self.pre_block_production_check(&prev_header, height, &validator_signer) {
            debug!(target: "client", height, ?err, "Skipping optimistic block production.");
            return Ok(None);
        }

        debug!(
            target: "client",
            validator=?validator_signer.validator_id(),
            height=height,
            prev_height=prev_header.height(),
            prev_hash=format_hash(prev_hash),
            "Producing optimistic block",
        );

        #[cfg(feature = "sandbox")]
        let sandbox_delta_time = Some(self.sandbox_delta_time());
        #[cfg(not(feature = "sandbox"))]
        let sandbox_delta_time = None;

        // TODO(#10584): Add debug information about the block production in self.block_production_info

        let optimistic_block = OptimisticBlock::produce(
            &prev_header,
            height,
            &*validator_signer,
            self.clock.now_utc().unix_timestamp_nanos() as u64,
            sandbox_delta_time,
        );

        metrics::OPTIMISTIC_BLOCK_PRODUCED_TOTAL.inc();

        Ok(Some(optimistic_block))
    }

    /// Prepare chunk headers for inclusion in a block.
    /// Returns readiness of chunks to be included in a block.
    pub fn prepare_chunk_headers(
        &mut self,
        prev_block_hash: &CryptoHash,
        epoch_id: &EpochId,
    ) -> Result<ChunksReadiness, Error> {
        let head = self.chain.head()?;
        if head.height == 0 {
            return Ok(ChunksReadiness::Ready(self.clock.now()));
        }

        self.chunk_inclusion_tracker.prepare_chunk_headers_ready_for_inclusion(
            prev_block_hash,
            &self.chunk_endorsement_tracker,
        )?;
        let shard_ids = self.epoch_manager.shard_ids(&epoch_id)?;
        Ok(self.chunk_inclusion_tracker.get_chunks_readiness(
            self.clock.now(),
            &epoch_id,
            prev_block_hash,
            shard_ids.len(),
        ))
    }

    /// Produce block if we are block producer for given block `height`.
    /// Either returns produced block (not applied) or error.
    pub fn produce_block(&mut self, height: BlockHeight) -> Result<Option<Arc<Block>>, Error> {
        self.produce_block_on_head(height, true)
    }

    /// Produce block for given `height` on top of chain head.
    /// Either returns produced block (not applied) or error.
    #[instrument(
        level = "debug",
        target = "client",
        skip_all,
        fields(height, tag_block_production = true)
    )]
    pub fn produce_block_on_head(
        &mut self,
        height: BlockHeight,
        prepare_chunk_headers: bool,
    ) -> Result<Option<Arc<Block>>, Error> {
        let head = self.chain.head()?;
        assert_eq!(
            head.epoch_id,
            self.epoch_manager.get_epoch_id_from_prev_block(&head.prev_block_hash).unwrap()
        );

        if prepare_chunk_headers {
            self.chunk_inclusion_tracker.prepare_chunk_headers_ready_for_inclusion(
                &head.last_block_hash,
                &self.chunk_endorsement_tracker,
            )?;
        }

        self.produce_block_on(height, head.last_block_hash)
    }

    /// Produce block for given `height` on top of block `prev_hash`.
    /// Should be called either from `produce_block` or in tests.
    pub fn produce_block_on(
        &mut self,
        height: BlockHeight,
        prev_hash: CryptoHash,
    ) -> Result<Option<Arc<Block>>, Error> {
        let validator_signer = self.validator_signer.get().ok_or_else(|| {
            Error::BlockProducer("Called without block producer info.".to_string())
        })?;
        let optimistic_block = self
            .last_optimistic_block_produced
            .as_ref()
            .filter(|ob| {
                // Make sure that the optimistic block is produced on the same previous block.
                if ob.inner.prev_block_hash == prev_hash {
                    return true;
                }
                warn!(target: "client",
                    height=height,
                    prev_hash=?prev_hash,
                    optimistic_block_prev_hash=?ob.inner.prev_block_hash,
                    "Optimistic block was constructed on different block, discarding it");
                false
            })
            .cloned();
        // Check that we are were called at the block that we are producer for.
        let epoch_id = self.epoch_manager.get_epoch_id_from_prev_block(&prev_hash).unwrap();

        let prev = self.chain.get_block_header(&prev_hash)?;
        let prev_height = prev.height();
        let prev_epoch_id = *prev.epoch_id();
        let prev_next_bp_hash = *prev.next_bp_hash();

        if let Err(err) = self.pre_block_production_check(&prev, height, &validator_signer) {
            debug!(target: "client", height, ?err, "Skipping block production");
            return Ok(None);
        }

        // Check and update the doomslug tip here. This guarantees that our endorsement will be in the
        // doomslug witness. Have to do it before checking the ability to produce a block.
        let _ = self.check_and_update_doomslug_tip()?;

        let new_chunks = self
            .chunk_inclusion_tracker
            .get_chunk_headers_ready_for_inclusion(&epoch_id, &prev_hash);
        debug!(
            target: "client",
            validator=?validator_signer.validator_id(),
            height=height,
            prev_height=prev.height(),
            prev_hash=format_hash(prev_hash),
            new_chunks_count=new_chunks.len(),
            new_chunks=?new_chunks.values().collect_vec(),
            "Producing block",
        );

        // If we are producing empty blocks and there are no transactions.
        if !self.config.produce_empty_blocks && new_chunks.is_empty() {
            debug!(target: "client", "Empty blocks, skipping block production");
            return Ok(None);
        }

        let mut approvals_map = self.doomslug.get_witness(&prev_hash, prev_height, height);

        // At this point, the previous epoch hash must be available
        let epoch_id = self
            .epoch_manager
            .get_epoch_id_from_prev_block(&prev_hash)
            .expect("Epoch hash should exist at this point");

        let approvals = self
            .epoch_manager
            .get_epoch_block_approvers_ordered(&prev_hash)?
            .into_iter()
            .map(|ApprovalStake { account_id, .. }| {
                approvals_map.remove(&account_id).map(|x| x.0.signature.into())
            })
            .collect();

        debug_assert_eq!(approvals_map.len(), 0);

        let next_epoch_id = self
            .epoch_manager
            .get_next_epoch_id_from_prev_block(&prev_hash)
            .expect("Epoch hash should exist at this point");

        let gas_price_adjustment_rate =
            self.chain.block_economics_config.gas_price_adjustment_rate();
        let min_gas_price = self.chain.block_economics_config.min_gas_price();
        let max_gas_price = self.chain.block_economics_config.max_gas_price();

        let next_bp_hash = if prev_epoch_id != epoch_id {
            Chain::compute_bp_hash(self.epoch_manager.as_ref(), next_epoch_id)?
        } else {
            prev_next_bp_hash
        };

        #[cfg(feature = "sandbox")]
        let sandbox_delta_time = Some(self.sandbox_delta_time());
        #[cfg(not(feature = "sandbox"))]
        let sandbox_delta_time = None;

        // Get block extra from previous block.
        let block_merkle_tree = self.chain.chain_store().get_block_merkle_tree(&prev_hash)?;
        let mut block_merkle_tree = PartialMerkleTree::clone(&block_merkle_tree);
        block_merkle_tree.insert(prev_hash);
        let block_merkle_root = block_merkle_tree.root();
        // The number of leaves in Block Merkle Tree is the amount of Blocks on the Canonical Chain by construction.
        // The ordinal of the next Block will be equal to this amount plus one.
        let block_ordinal: NumBlocks = block_merkle_tree.size() + 1;
        let prev_block = self.chain.get_block(&prev_hash)?;
        let mut chunk_headers = self.epoch_manager.get_prev_chunk_headers(&prev_block)?;
        let mut chunk_endorsements = vec![vec![]; chunk_headers.len()];

        // Add debug information about the block production (and info on when did the chunks arrive).
        self.block_production_info.record_block_production(
            height,
            BlockProductionTracker::construct_chunk_collection_info(
                height,
                &epoch_id,
                chunk_headers.len(),
                &new_chunks,
                self.epoch_manager.as_ref(),
                &self.chunk_inclusion_tracker,
            )?,
        );

        // Collect new chunk headers and endorsements.
        let shard_layout = self.epoch_manager.get_shard_layout(&epoch_id)?;
        for (shard_id, chunk_hash) in new_chunks {
            let shard_index =
                shard_layout.get_shard_index(shard_id).map_err(Into::<EpochError>::into)?;
            let (mut chunk_header, chunk_endorsement) =
                self.chunk_inclusion_tracker.get_chunk_header_and_endorsements(&chunk_hash)?;
            *chunk_header.height_included_mut() = height;
            *chunk_headers
                .get_mut(shard_index)
                .ok_or(near_chain_primitives::Error::InvalidShardId(shard_id))? = chunk_header;
            *chunk_endorsements
                .get_mut(shard_index)
                .ok_or(near_chain_primitives::Error::InvalidShardId(shard_id))? = chunk_endorsement;
        }

        let prev_header = &prev_block.header();

        let next_epoch_id = self.epoch_manager.get_next_epoch_id_from_prev_block(&prev_hash)?;

        let minted_amount = if self.epoch_manager.is_next_block_epoch_start(&prev_hash)? {
            Some(self.epoch_manager.get_epoch_info(&next_epoch_id)?.minted_amount())
        } else {
            None
        };

        let epoch_sync_data_hash = if self.epoch_manager.is_next_block_epoch_start(&prev_hash)? {
            let last_block_info = self.epoch_manager.get_block_info(prev_block.hash())?;
            let prev_epoch_id = *last_block_info.epoch_id();
            let prev_epoch_first_block_info =
                self.epoch_manager.get_block_info(last_block_info.epoch_first_block())?;
            let prev_epoch_prev_last_block_info =
                self.epoch_manager.get_block_info(last_block_info.prev_hash())?;
            let prev_epoch_info = self.epoch_manager.get_epoch_info(&prev_epoch_id)?;
            let cur_epoch_info = self.epoch_manager.get_epoch_info(&epoch_id)?;
            let next_epoch_info = self.epoch_manager.get_epoch_info(&next_epoch_id)?;
            Some(CryptoHash::hash_borsh(&(
                prev_epoch_first_block_info,
                prev_epoch_prev_last_block_info,
                last_block_info,
                prev_epoch_info,
                cur_epoch_info,
                next_epoch_info,
            )))
        } else {
            None
        };

        let next_epoch_protocol_version =
            self.epoch_manager.get_epoch_protocol_version(&next_epoch_id)?;

        let core_statements = if cfg!(feature = "protocol_feature_spice") {
            Some(self.chain.spice_core_processor.core_statement_for_next_block(&prev_header)?)
        } else {
            None
        };

        let block = Arc::new(Block::produce(
            self.upgrade_schedule
                .protocol_version_to_vote_for(self.clock.now_utc(), next_epoch_protocol_version),
            prev_header,
            height,
            block_ordinal,
            chunk_headers,
            chunk_endorsements,
            epoch_id,
            next_epoch_id,
            epoch_sync_data_hash,
            approvals,
            gas_price_adjustment_rate,
            min_gas_price,
            max_gas_price,
            minted_amount,
            &*validator_signer,
            next_bp_hash,
            block_merkle_root,
            self.clock.clone(),
            sandbox_delta_time,
            optimistic_block,
            core_statements,
        ));

        // Update latest known even before returning block out, to prevent race conditions.
        self.chain
            .mut_chain_store()
            .save_latest_known(LatestKnown { height, seen: block.header().raw_timestamp() })?;

        metrics::BLOCK_PRODUCED_TOTAL.inc();

        Ok(Some(block))
    }

    /// Processes received block. Ban peer if the block header is invalid or the block is ill-formed.
    // This function is just a wrapper for process_block_impl that makes error propagation easier.
    #[instrument(
        level = "debug",
        target = "client",
        skip_all,
        fields(
            me = ?self.validator_signer.get().as_ref().map(|vs| vs.validator_id()),
            prev_hash = %block.header().prev_hash(),
            hash = %block.hash(),
            height = block.header().height(),
            %peer_id,
            was_requested
        )
    )]
    pub fn receive_block(
        &mut self,
        block: Arc<Block>,
        peer_id: PeerId,
        was_requested: bool,
        apply_chunks_done_sender: Option<ApplyChunksDoneSender>,
    ) {
        let hash = *block.hash();
        let res = self.receive_block_impl(block, peer_id, was_requested, apply_chunks_done_sender);
        // Log the errors here. Note that the real error handling logic is already
        // done within process_block_impl, this is just for logging.
        if let Err(err) = res {
            if err.is_bad_data() {
                warn!(target: "client", ?err, "Receive bad block");
            } else if err.is_error() {
                if let near_chain::Error::DBNotFoundErr(msg) = &err {
                    debug_assert!(!msg.starts_with("BLOCK HEIGHT"), "{:?}", err);
                }
                if self.sync_handler.sync_status.is_syncing() {
                    // While syncing, we may receive blocks that are older or from next epochs.
                    // This leads to Old Block or EpochOutOfBounds errors.
                    debug!(target: "client", ?err, sync_status = ?self.sync_handler.sync_status, "Error receiving a block. is syncing");
                } else {
                    error!(target: "client", ?err, "Error on receiving a block. Not syncing");
                }
            } else {
                debug!(target: "client", ?err, "Process block: refused by chain");
            }
            self.chain.blocks_delay_tracker.mark_block_errored(&hash, err.to_string());
        }
    }

    /// Processes received block.
    /// This function first does some pre-check based on block height to avoid processing
    /// blocks multiple times.
    /// Then it process the block header. If the header if valid, broadcast the block to its peers
    /// Then it starts the block processing process to process the full block.
    #[instrument(
        level = "debug",
        target = "client",
        skip_all,
        fields(was_requested, %peer_id)
    )]
    pub fn receive_block_impl(
        &mut self,
        block: Arc<Block>,
        peer_id: PeerId,
        was_requested: bool,
        apply_chunks_done_sender: Option<ApplyChunksDoneSender>,
    ) -> Result<(), near_chain::Error> {
        self.chain.blocks_delay_tracker.mark_block_received(&block);
        // To protect ourselves from spamming, we do a pre-check before doing
        // any real processing.
        if !self.should_process_block(&block, was_requested)? {
            self.chain
                .blocks_delay_tracker
                .mark_block_dropped(block.hash(), DroppedReason::HeightProcessed);
            return Ok(());
        }

        // Before we proceed with any further processing, we first check that the block
        // hash and signature matches to make sure the block is indeed produced by the assigned
        // block producer. If not, we drop the block immediately and ban the peer
        if self.chain.verify_block_hash_and_signature(&block)?
            == VerifyBlockHashAndSignatureResult::Incorrect
        {
            self.ban_peer(peer_id, ReasonForBan::BadBlockHeader);
            return Err(near_chain::Error::InvalidSignature);
        }

        let prev_hash = *block.header().prev_hash();
        let block = block.into();
        self.verify_and_rebroadcast_block(&block, was_requested, &peer_id)?;
        let provenance =
            if was_requested { near_chain::Provenance::SYNC } else { near_chain::Provenance::NONE };
        let res = self.start_process_block(block, provenance, apply_chunks_done_sender);
        match &res {
            Ok(()) => {}
            Err(near_chain::Error::Orphan) => {
                debug!(target: "chain", ?prev_hash, "orphan error");
                if !self.chain.is_orphan(&prev_hash) {
                    debug!(target: "chain", "not orphan");
                    self.request_block(prev_hash, peer_id)
                }
            }
            Err(err) => {
                debug!(target: "chain", err=err as &dyn std::error::Error, "when starting block processing");
            }
        }
        res
    }

    /// Check optimistic block and start processing if is valid.
    #[instrument(
        level = "debug",
        target = "client",
        skip_all,
        fields(height = block.height(), tag_optimistic = true)
    )]
    pub fn receive_optimistic_block(&mut self, block: OptimisticBlock, peer_id: &PeerId) {
        debug!(target: "client", ?block, ?peer_id, "Received optimistic block");

        // Pre-validate the optimistic block.
        if let Err(e) = self.chain.pre_check_optimistic_block(&block) {
            near_chain::metrics::NUM_INVALID_OPTIMISTIC_BLOCKS.inc();
            debug!(target: "client", ?e, "Optimistic block is invalid");
            return;
        }

        if let Err(_) = self.chain.get_block_header(&block.prev_block_hash()) {
            // If the previous block is not found, add the block to the orphan
            // pool for now.
            self.chain.save_optimistic_orphan(block);
            return;
        }

        self.chain
            .preprocess_optimistic_block(block, Some(self.myself_sender.apply_chunks_done.clone()));
    }

    /// To protect ourselves from spamming, we do some pre-check on block
    /// height and hash before we do any processing. This function returns
    /// true if the block should be processed.
    fn should_process_block(
        &self,
        block: &Block,
        was_requested: bool,
    ) -> Result<bool, near_chain::Error> {
        let head = self.chain.head()?;
        let block_height = block.header().height();
        let is_syncing = self.sync_handler.sync_status.is_syncing();
        if block_height >= head.height + BLOCK_HORIZON && is_syncing && !was_requested {
            debug!(target: "client", head_height = head.height, "Dropping a block that is too far ahead.");
            return Ok(false);
        }
        let tail = self.chain.tail()?;
        if block_height < tail {
            debug!(target: "client", tail_height = tail, "Dropping a block that is too far behind.");
            return Ok(false);
        }

        // If we requested the block, we want to process it.
        if was_requested {
            return Ok(true);
        }

        // If we already processed this hash, drop the block.
        let hash = *block.hash();
        if self.chain.is_hash_processed(&hash) {
            debug!(target: "client", ?hash, block_height, "Dropping a block because we've seen this hash before");
            return Ok(false);
        }

        // If the block is not on top of current head and we already processed
        // the height, drop the block.
        let is_on_head = block.header().prev_hash()
            == &self.chain.head().map_or_else(|_| CryptoHash::default(), |tip| tip.last_block_hash);
        if !is_on_head && self.chain.is_height_processed(block_height)? {
            debug!(target: "client", ?hash, block_height, "Dropping a block because we've seen this height before and we didn't request it");
            return Ok(false);
        }

        Ok(true)
    }

    /// Verify the block and rebroadcast it if it is valid, ban the peer if it's invalid.
    /// Ignore all other errors because the full block will be processed later.
    /// Note that this happens before the full block processing logic because we want blocks to be
    /// propagated in the network fast.
    fn verify_and_rebroadcast_block(
        &mut self,
        block: &MaybeValidated<Arc<Block>>,
        was_requested: bool,
        peer_id: &PeerId,
    ) -> Result<(), near_chain::Error> {
        let res = self.chain.process_block_header(block.header());
        let res = res.and_then(|_| self.chain.validate_block(block));
        match res {
            Ok(_) => {
                let head = self.chain.head()?;
                // do not broadcast blocks that are too far back.
                if (head.height < block.header().height()
                    || &head.epoch_id == block.header().epoch_id())
                    && !was_requested
                    && !self.sync_handler.sync_status.is_syncing()
                {
                    self.rebroadcast_block(Arc::clone(block.as_ref().into_inner()));
                }
                Ok(())
            }
            Err(e) if e.is_bad_data() => {
                // We don't ban a peer if the block timestamp is too much in the future since it's possible
                // that a block is considered valid in one machine and invalid in another machine when their
                // clocks are not synced.
                if !matches!(e, near_chain::Error::InvalidBlockFutureTime(_)) {
                    self.ban_peer(peer_id.clone(), ReasonForBan::BadBlockHeader);
                }
                Err(e)
            }
            Err(_) => {
                // We are ignoring all other errors and proceeding with the
                // block.  If it is an orphan (i.e. we haven't processed its
                // previous block) than we will get MissingBlock errors.  In
                // those cases we shouldn't reject the block instead passing
                // it along.  Eventually, it'll get saved as an orphan.
                Ok(())
            }
        }
    }

    /// Start the processing of a block. Note that this function will return before
    /// the full processing is finished because applying chunks is done asynchronously
    /// in the rayon thread pool.
    /// `apply_chunks_done_sender`: a callback that will be called when applying chunks is finished.
    #[instrument(
        level = "debug",
        target = "client",
        skip_all,
        fields(
            ?provenance,
            block_height = block.header().height()
        )
    )]
    pub fn start_process_block(
        &mut self,
        block: MaybeValidated<Arc<Block>>,
        provenance: Provenance,
        apply_chunks_done_sender: Option<ApplyChunksDoneSender>,
    ) -> Result<(), near_chain::Error> {
        let mut block_processing_artifacts = BlockProcessingArtifact::default();

        let result = {
            self.chain.start_process_block_async(
                block,
                provenance,
                &mut block_processing_artifacts,
                apply_chunks_done_sender,
            )
        };

        self.process_block_processing_artifact(block_processing_artifacts);

        result
    }

    /// Check if there are any blocks that has finished applying chunks, run post processing on these
    /// blocks.
    #[instrument(level = "debug", target = "client", skip_all, fields(should_produce_chunk))]
    pub fn postprocess_ready_blocks(
        &mut self,
        apply_chunks_done_sender: Option<ApplyChunksDoneSender>,
        should_produce_chunk: bool,
    ) -> (Vec<CryptoHash>, HashMap<CryptoHash, near_chain::Error>) {
        let mut block_processing_artifacts = BlockProcessingArtifact::default();
        let (accepted_blocks, errors) = self
            .chain
            .postprocess_ready_blocks(&mut block_processing_artifacts, apply_chunks_done_sender);
        if accepted_blocks.iter().any(|accepted_block| accepted_block.status.is_new_head()) {
            let head = self.chain.head().unwrap();
            let header_head = self.chain.header_head().unwrap();
            self.shards_manager_adapter.send(ShardsManagerRequestFromClient::UpdateChainHeads {
                head: Tip::clone(&head),
                header_head: Tip::clone(&header_head),
            });
        }
        self.process_block_processing_artifact(block_processing_artifacts);
        let accepted_blocks_hashes =
            accepted_blocks.iter().map(|accepted_block| accepted_block.hash).collect();
        for accepted_block in accepted_blocks {
            self.on_block_accepted_with_optional_chunk_produce(
                accepted_block.hash,
                accepted_block.status,
                accepted_block.provenance,
                !should_produce_chunk,
            );
        }
        self.last_time_head_progress_made =
            max(self.chain.get_last_time_head_updated(), self.last_time_head_progress_made);
        (accepted_blocks_hashes, errors)
    }

    /// Process the result of block processing from chain, finish the steps that can't be done
    /// in chain, including
    ///  - sending challenges
    ///  - requesting missing chunks
    pub(crate) fn process_block_processing_artifact(
        &mut self,
        block_processing_artifacts: BlockProcessingArtifact,
    ) {
        let BlockProcessingArtifact {
            orphans_missing_chunks,
            blocks_missing_chunks,
            invalid_chunks,
        } = block_processing_artifacts;
        // For any missing chunk, let the ShardsManager know of the chunk header so that it may
        // apply forwarded parts. This may end up completing the chunk.
        let missing_chunks = blocks_missing_chunks
            .iter()
            .flat_map(|block| block.missing_chunks.iter())
            .chain(orphans_missing_chunks.iter().flat_map(|block| block.missing_chunks.iter()));
        for chunk in missing_chunks {
            self.shards_manager_adapter
                .send(ShardsManagerRequestFromClient::ProcessChunkHeaderFromBlock(chunk.clone()));
        }
        // Request any missing chunks (which may be completed by the
        // process_chunk_header_from_block call, but that is OK as it would be noop).
        self.request_missing_chunks(blocks_missing_chunks, orphans_missing_chunks);

        for chunk_header in invalid_chunks {
            if let Err(err) = self.ban_chunk_producer_for_producing_invalid_chunk(chunk_header) {
                error!(target: "client", ?err, "Failed to ban chunk producer for producing invalid chunk");
            }
        }
    }

    fn ban_chunk_producer_for_producing_invalid_chunk(
        &mut self,
        chunk_header: ShardChunkHeader,
    ) -> Result<(), Error> {
        let epoch_id =
            self.epoch_manager.get_epoch_id_from_prev_block(chunk_header.prev_block_hash())?;
        let chunk_producer = self
            .epoch_manager
            .get_chunk_producer_info(&ChunkProductionKey {
                epoch_id,
                height_created: chunk_header.height_created(),
                shard_id: chunk_header.shard_id(),
            })?
            .take_account_id();
        error!(
            target: "client",
            ?chunk_producer,
            ?epoch_id,
            chunk_hash = ?chunk_header.chunk_hash(),
            "Banning chunk producer for producing invalid chunk");
        metrics::CHUNK_PRODUCER_BANNED_FOR_EPOCH.inc();
        self.chunk_inclusion_tracker.ban_chunk_producer(epoch_id, chunk_producer);
        Ok(())
    }

    fn rebroadcast_block(&mut self, block: Arc<Block>) {
        if self.rebroadcasted_blocks.get(block.hash()).is_none() {
            self.network_adapter.send(PeerManagerMessageRequest::NetworkRequests(
                NetworkRequests::Block { block: Arc::clone(&block) },
            ));
            self.rebroadcasted_blocks.put(*block.hash(), ());
        }
    }

    /// Called asynchronously when the ShardsManager finishes processing a chunk.
    #[instrument(
        level = "debug",
        target = "client",
        skip_all,
        fields(
            hash = ?partial_chunk.chunk_hash(),
            height = ?partial_chunk.height_created(),
            tag_block_production = true
        )
    )]
    pub fn on_chunk_completed(
        &mut self,
        partial_chunk: PartialEncodedChunk,
        shard_chunk: Option<ShardChunk>,
        apply_chunks_done_sender: Option<ApplyChunksDoneSender>,
    ) {
        let chunk_header = partial_chunk.cloned_header();
        self.chain.blocks_delay_tracker.mark_chunk_completed(&chunk_header);

        // TODO(#10569) We would like a proper error handling here instead of `expect`.
        let parent_hash = *chunk_header.prev_block_hash();
        let shard_layout = self
            .epoch_manager
            .get_shard_layout_from_prev_block(&parent_hash)
            .expect("Could not obtain shard layout");

        let shard_id = partial_chunk.shard_id();
        let shard_index =
            shard_layout.get_shard_index(shard_id).expect("Could not obtain shard index");
        self.block_production_info
            .record_chunk_collected(partial_chunk.height_created(), shard_index);

        // Filter the parts if we don't need full storage for untracked shards
        let filtered_partial_chunk = if !self.config.save_untracked_partial_chunks_parts
            && !self.shard_tracker.cares_about_shard_this_or_next_epoch(&parent_hash, shard_id)
        {
            partial_chunk.clone_without_parts()
        } else {
            partial_chunk
        };

        // TODO(#10569) We would like a proper error handling here instead of `expect`.
        persist_chunk(Arc::new(filtered_partial_chunk), shard_chunk, self.chain.mut_chain_store())
            .expect("Could not persist chunk");
        // We're marking chunk as accepted.
        self.chain.blocks_with_missing_chunks.accept_chunk(&chunk_header.chunk_hash());
        self.chain.optimistic_block_chunks.add_chunk(&shard_layout, chunk_header);
        // If this was the last chunk that was missing for a block, it will be processed now.
        self.process_blocks_with_missing_chunks(apply_chunks_done_sender);

        self.chain
            .maybe_process_optimistic_block(Some(self.myself_sender.apply_chunks_done.clone()));
    }

    /// Called asynchronously when the ShardsManager finishes processing a chunk but the chunk
    /// is invalid.
    pub fn on_invalid_chunk(&mut self, encoded_chunk: EncodedShardChunk) {
        let mut update = self.chain.mut_chain_store().store_update();
        update.save_invalid_chunk(encoded_chunk);
        if let Err(err) = update.commit() {
            error!(target: "client", ?err, "Error saving invalid chunk");
        }
    }

    pub fn sync_block_headers(
        &mut self,
        headers: Vec<Arc<BlockHeader>>,
    ) -> Result<(), near_chain::Error> {
        if matches!(self.sync_handler.sync_status, SyncStatus::EpochSync(_)) {
            return Err(near_chain::Error::Other(
                "Cannot sync block headers during an epoch sync".to_owned(),
            ));
        };
        self.chain.sync_block_headers(headers)?;
        let head = self.chain.head().unwrap();
        let header_head = self.chain.header_head().unwrap();
        self.shards_manager_adapter.send(ShardsManagerRequestFromClient::UpdateChainHeads {
            head: Tip::clone(&head),
            header_head: Tip::clone(&header_head),
        });
        Ok(())
    }

    /// Checks if the latest hash known to Doomslug matches the current head, and updates it if not.
    pub fn check_and_update_doomslug_tip(&mut self) -> Result<(), Error> {
        let tip = self.chain.head()?;

        if tip.last_block_hash != self.doomslug.get_tip().0 {
            // We need to update the doomslug tip
            let last_final_hash =
                *self.chain.get_block_header(&tip.last_block_hash)?.last_final_block();
            let last_final_height = if last_final_hash == CryptoHash::default() {
                self.chain.genesis().height()
            } else {
                self.chain.get_block_header(&last_final_hash)?.height()
            };
            self.doomslug.set_tip(tip.last_block_hash, tip.height, last_final_height);
        }

        Ok(())
    }

    #[cfg(feature = "sandbox")]
    pub fn sandbox_update_tip(&mut self, height: BlockHeight) -> Result<(), Error> {
        let tip = self.chain.head()?;

        let last_final_hash =
            *self.chain.get_block_header(&tip.last_block_hash)?.last_final_block();
        let last_final_height = if last_final_hash == CryptoHash::default() {
            self.chain.genesis().height()
        } else {
            self.chain.get_block_header(&last_final_hash)?.height()
        };
        self.doomslug.set_tip(tip.last_block_hash, height, last_final_height);

        Ok(())
    }

    /// Gets the advanced timestamp delta in nanoseconds for sandbox once it has been fast-forwarded
    #[cfg(feature = "sandbox")]
    pub fn sandbox_delta_time(&self) -> Duration {
        let avg_block_prod_time = (self.config.min_block_production_delay.whole_nanoseconds()
            + self.config.max_block_production_delay.whole_nanoseconds())
            / 2;

        let ns = (self.accrued_fastforward_delta as i128 * avg_block_prod_time)
            .try_into()
            .unwrap_or_else(|_| {
                panic!(
                    "Too high of a delta_height {} to convert into i64",
                    self.accrued_fastforward_delta
                )
            });

        Duration::nanoseconds(ns)
    }

    fn send_block_approval_to_account(
        &mut self,
        approval: Approval,
        next_block_producer: AccountId,
    ) {
        let validator_signer = self.validator_signer.get();
        let my_account_id = validator_signer.as_ref().map(|x| x.validator_id());
        if Some(&next_block_producer) == my_account_id {
            self.collect_block_approval(&approval, ApprovalType::SelfApproval);
        } else {
            debug!(target: "client",
                approval_inner = ?approval.inner,
                account_id = ?approval.account_id,
                next_bp = ?next_block_producer,
                target_height = approval.target_height,
                approval_type="PeerApproval",
                "send_block_approval");
            let approval_message = ApprovalMessage::new(approval, next_block_producer);
            self.network_adapter.send(PeerManagerMessageRequest::NetworkRequests(
                NetworkRequests::Approval { approval_message },
            ));
        }
    }

    pub fn send_block_approval(
        &mut self,
        parent_hash: &CryptoHash,
        approval: Approval,
    ) -> Result<(), Error> {
        let next_epoch_id = self.epoch_manager.get_epoch_id_from_prev_block(parent_hash)?;

        // If epoch transition is not final there may be a fork which is still in the previous epoch
        // as of the approval's target height.
        let final_head_epoch_id = self.chain.final_head()?.epoch_id;
        if final_head_epoch_id != next_epoch_id {
            match approval.inner {
                ApprovalInner::Endorsement(_) => {
                    // Endorsement is an approval specifically on the parent hash block and has no
                    // relevance for forks which do not contain it.
                }
                ApprovalInner::Skip(_) => {
                    // Skip approval isn't built on top of a particular block, but rather specifies
                    // only start and target heights. It must be sent to the other possible producer
                    // for the target height to ensure liveness.
                    let prev_epoch_next_block_producer = self
                        .epoch_manager
                        .get_block_producer(&final_head_epoch_id, approval.target_height)?;
                    self.send_block_approval_to_account(
                        approval.clone(),
                        prev_epoch_next_block_producer,
                    );
                }
            };
        }

        let next_block_producer =
            self.epoch_manager.get_block_producer(&next_epoch_id, approval.target_height)?;
        self.send_block_approval_to_account(approval, next_block_producer);

        Ok(())
    }

    /// Gets called when block got accepted.
    /// Only produce chunk if `skip_produce_chunk` is false.
    /// `skip_produce_chunk` is set to true to simulate when there are missing chunks in a block
    #[instrument(
        level = "debug",
        target = "client",
        skip_all,
        fields(
            %block_hash,
            ?status,
            ?provenance,
            skip_produce_chunk,
            is_syncing = self.sync_handler.sync_status.is_syncing(),
            sync_status = ?self.sync_handler.sync_status
        )
    )]
    fn on_block_accepted_with_optional_chunk_produce(
        &mut self,
        block_hash: CryptoHash,
        status: BlockStatus,
        provenance: Provenance,
        skip_produce_chunk: bool,
    ) {
        let block = match self.chain.get_block(&block_hash) {
            Ok(block) => block,
            Err(err) => {
                error!(target: "client", ?err, ?block_hash, "Failed to find block that was just accepted");
                return;
            }
        };

        let _ = self.check_and_update_doomslug_tip();

        // If we produced the block, then it should have already been broadcasted.
        // If received the block from another node then broadcast "header first" to minimize network traffic.
        if provenance == Provenance::NONE {
            let endorsements = self
                .pending_approvals
                .pop(&ApprovalInner::Endorsement(block_hash))
                .unwrap_or_default();
            let skips = self
                .pending_approvals
                .pop(&ApprovalInner::Skip(block.header().height()))
                .unwrap_or_default();

            for (_account_id, (approval, approval_type)) in
                endorsements.into_iter().chain(skips.into_iter())
            {
                self.collect_block_approval(&approval, approval_type);
            }
        }

        if status.is_new_head() {
            let last_final_block = block.header().last_final_block();
            let last_finalized_height = if last_final_block == &CryptoHash::default() {
                self.chain.genesis().height()
            } else {
                self.chain.get_block_header(last_final_block).map_or(0, |header| header.height())
            };
            self.chain.blocks_with_missing_chunks.prune_blocks_below_height(last_finalized_height);
            self.chain.blocks_pending_execution.prune_blocks_below_height(last_finalized_height);

            // send_network_chain_info should be called whenever the chain head changes.
            // See send_network_chain_info() for more details.
            if let Err(err) = self.send_network_chain_info() {
                error!(target: "client", ?err, "Failed to update network chain info");
            }

            // If the next block is the first of the next epoch and the shard
            // layout is changing we need to reshard the transaction pool.
            // TODO make sure transactions don't get added for the old shard
            // layout after the pool resharding
            if self.epoch_manager.is_next_block_epoch_start(&block_hash).unwrap_or(false) {
                let new_shard_layout =
                    self.epoch_manager.get_shard_layout_from_prev_block(&block_hash);
                let old_shard_layout =
                    self.epoch_manager.get_shard_layout_from_prev_block(block.header().prev_hash());
                match (old_shard_layout, new_shard_layout) {
                    (Ok(old_shard_layout), Ok(new_shard_layout)) => {
                        if old_shard_layout != new_shard_layout {
                            let mut guarded_pool = self.chunk_producer.sharded_tx_pool.lock();
                            guarded_pool.reshard(&old_shard_layout, &new_shard_layout);
                        }
                    }
                    (old_shard_layout, new_shard_layout) => {
                        tracing::warn!(target: "client", ?old_shard_layout, ?new_shard_layout, "failed to check if shard layout is changing");
                    }
                }
            }
        }

        if let Some(signer) = self.validator_signer.get() {
            if !self.reconcile_transaction_pool(status, &block) {
                return;
            }

            let can_produce_with_provenance = provenance != Provenance::SYNC;
            let can_produce_with_sync_status = !self.sync_handler.sync_status.is_syncing();
            if can_produce_with_provenance && can_produce_with_sync_status && !skip_produce_chunk {
                self.produce_chunks(&block, &signer);
            } else {
                tracing::debug!(target: "client", can_produce_with_provenance, can_produce_with_sync_status, skip_produce_chunk, "not producing a chunk");
            }
        }

        // Run shadow chunk validation on the new block, unless it's coming from sync.
        // Syncing has to be fast to catch up with the rest of the chain,
        // applying the chunks would make the sync unworkably slow.
        if provenance != Provenance::SYNC {
            if let Err(err) = self.shadow_validate_block_chunks(&block) {
                tracing::error!(
                    target: "client",
                    ?err,
                    block_hash = ?block.hash(),
                    "block chunks shadow validation failed"
                );
            }
        }

        self.shards_manager_adapter
            .send(ShardsManagerRequestFromClient::CheckIncompleteChunks(*block.hash()));

        // Notify chunk validation actor about the new block for orphan witness processing
        let block_notification = BlockNotificationMessage { block: block.clone() };
        self.chunk_validation_sender.block_notification.send(block_notification);
    }

    /// Reconcile the transaction pool after processing a block.
    /// returns true if it's ok to proceed to produce chunks
    /// returns false when handling a fork and there is no need to produce chunks
    fn reconcile_transaction_pool(&mut self, status: BlockStatus, block: &Block) -> bool {
        match status {
            BlockStatus::Next => {
                // If this block immediately follows the current tip, remove
                // transactions from the tx pool.
                match self.remove_transactions_for_block(block) {
                    Ok(()) => (),
                    Err(err) => {
                        tracing::debug!(
                            target: "client",
                            "validator: removing txs for block {:?} failed with {:?}",
                            block,
                            err
                        );
                    }
                }
            }
            BlockStatus::Fork => {
                // If it's a fork, no need to reconcile transactions or produce chunks.
                return false;
            }
            BlockStatus::Reorg(prev_head) => {
                // If a reorg happened, reintroduce transactions from the
                // previous chain and remove transactions from the new chain.
                let mut reintroduce_head = self.chain.get_block_header(&prev_head).unwrap();
                let mut remove_head = Arc::from(block.header().clone());
                assert_ne!(remove_head.hash(), reintroduce_head.hash());

                let mut to_remove = vec![];
                let mut to_reintroduce = vec![];

                while remove_head.hash() != reintroduce_head.hash() {
                    while remove_head.height() > reintroduce_head.height() {
                        to_remove.push(*remove_head.hash());
                        remove_head = self.chain.get_block_header(remove_head.prev_hash()).unwrap();
                    }
                    while reintroduce_head.height() > remove_head.height()
                        || reintroduce_head.height() == remove_head.height()
                            && reintroduce_head.hash() != remove_head.hash()
                    {
                        to_reintroduce.push(*reintroduce_head.hash());
                        reintroduce_head = self
                            .chain
                            .get_block_header(reintroduce_head.prev_hash())
                            .unwrap()
                            .clone();
                    }
                }

                for to_reintroduce_hash in to_reintroduce {
                    if let Ok(block) = self.chain.get_block(&to_reintroduce_hash) {
                        match self.reintroduce_transactions_for_block(&block) {
                            Ok(()) => (),
                            Err(err) => {
                                tracing::debug!(
                                    target: "client",
                                    "validator: reintroducing txs for block {:?} failed with {:?}",
                                    block,
                                    err
                                );
                            }
                        }
                    }
                }

                for to_remove_hash in to_remove {
                    if let Ok(block) = self.chain.get_block(&to_remove_hash) {
                        match self.remove_transactions_for_block(&block) {
                            Ok(()) => (),
                            Err(err) => {
                                tracing::debug!(
                                    target: "client",
                                    "validator: removing txs for block {:?} failed with {:?}",
                                    block,
                                    err
                                );
                            }
                        }
                    }
                }
            }
        };
        true
    }

    // Produce new chunks
    #[instrument(target = "client", level = "debug", skip_all, fields(
        height = block.header().height() + 1, // next_height, the height of produced chunk
        prev_block_hash = %block.hash(),
        tag_block_production = true,
        validator_id = ?signer.validator_id(),
        tag_block_production = true,
        tag_chunk_distribution = true,
    ))]
    fn produce_chunks(&mut self, block: &Block, signer: &Arc<ValidatorSigner>) {
        let validator_id = signer.validator_id().clone();
        let epoch_id =
            self.epoch_manager.get_epoch_id_from_prev_block(block.header().hash()).unwrap();
        for shard_id in self.epoch_manager.shard_ids(&epoch_id).unwrap() {
            let next_height = block.header().height() + 1;
            let epoch_manager = self.epoch_manager.as_ref();
            let _timer = metrics::PRODUCE_AND_DISTRIBUTE_CHUNK_TIME
                .with_label_values(&[&shard_id.to_string()])
                .start_timer();
            let last_header = epoch_manager.get_prev_chunk_header(block, shard_id).unwrap();
            let result = {
                let transaction_validity_check =
                    self.chain.transaction_validity_check(block.header().clone().into());

                #[cfg(not(feature = "test_features"))]
                let chain_validate: &dyn Fn(&SignedTransaction) -> bool =
                    &transaction_validity_check;

                #[cfg(feature = "test_features")]
                let chain_validate: &dyn Fn(&SignedTransaction) -> bool = {
                    match self.chunk_producer.adversarial.produce_mode {
                        Some(AdvProduceChunksMode::ProduceWithoutTxValidityCheck) => &|_| true,
                        _ => &transaction_validity_check,
                    }
                };

                self.chunk_producer.produce_chunk(
                    block,
                    &epoch_id,
                    last_header.clone(),
                    next_height,
                    shard_id,
                    signer,
                    chain_validate,
                )
            };

            let ProduceChunkResult { chunk, encoded_chunk_parts_paths, receipts } = match result {
                Ok(Some(res)) => res,
                Ok(None) => continue,
                Err(err) => {
                    error!(target: "client", ?shard_id, ?err, "error producing chunk");
                    continue;
                }
            };
            if !cfg!(feature = "protocol_feature_spice") {
                if let Err(err) = self.send_chunk_state_witness_to_chunk_validators(
                    &epoch_id,
                    block.header(),
                    &last_header,
                    chunk.to_shard_chunk(),
                ) {
                    tracing::error!(target: "client", ?err, "Failed to send chunk state witness to chunk validators");
                }
            }
            self.persist_and_distribute_encoded_chunk(
                chunk,
                encoded_chunk_parts_paths,
                receipts,
                validator_id.clone(),
            )
            .expect("Failed to process produced chunk");
        }
    }

    #[instrument(target = "client", level = "debug", skip_all, fields(
        height = chunk.to_shard_chunk().height_created(),
        shard_id = %chunk.to_shard_chunk().shard_id(),
        chunk_hash = ?chunk.to_shard_chunk().chunk_hash(),
        tag_block_production = true,
        tag_chunk_distribution = true,
    ))]
    pub fn persist_and_distribute_encoded_chunk(
        &mut self,
        chunk: ShardChunkWithEncoding,
        merkle_paths: Vec<MerklePath>,
        receipts: Vec<Receipt>,
        validator_id: AccountId,
    ) -> Result<(), Error> {
        let partial_chunk = create_partial_chunk(
            &chunk,
            merkle_paths.clone(),
            Some(&validator_id),
            self.epoch_manager.as_ref(),
            &self.shard_tracker,
        )?;
        let (shard_chunk, encoded_shard_chunk) = chunk.into_parts();
        let partial_chunk_arc = Arc::new(partial_chunk.clone());
        persist_chunk(
            Arc::clone(&partial_chunk_arc),
            Some(shard_chunk),
            self.chain.mut_chain_store(),
        )?;

        let chunk_header = encoded_shard_chunk.cloned_header();
        if let Some(chunk_distribution) = &self.chunk_distribution_network {
            if chunk_distribution.enabled() {
                let partial_chunk_arc = Arc::clone(&partial_chunk_arc);
                let mut thread_local_client = chunk_distribution.clone();
                // TODO(#14005): Use a TokioRuntimeHandle to spawn this future.
                tokio::spawn(async move {
                    if let Err(err) = thread_local_client.publish_chunk(&partial_chunk_arc).await {
                        error!(target: "client", ?err, "Failed to distribute chunk via Chunk Distribution Network");
                    }
                });
            }
        }

        self.chunk_inclusion_tracker
            .mark_chunk_header_ready_for_inclusion(chunk_header, validator_id);
        self.shards_manager_adapter.send(ShardsManagerRequestFromClient::DistributeEncodedChunk {
            partial_chunk,
            encoded_chunk: encoded_shard_chunk,
            merkle_paths,
            outgoing_receipts: receipts,
        });
        Ok(())
    }

    #[instrument(
        level = "debug",
        target = "client",
        skip_all,
        fields(?blocks_missing_chunks, ?orphans_missing_chunks)
    )]
    pub fn request_missing_chunks(
        &mut self,
        blocks_missing_chunks: Vec<BlockMissingChunks>,
        orphans_missing_chunks: Vec<OrphanMissingChunks>,
    ) {
        if let Some(chunk_distribution) = &self.chunk_distribution_network {
            if chunk_distribution.enabled() {
                return crate::chunk_distribution_network::request_missing_chunks(
                    blocks_missing_chunks,
                    orphans_missing_chunks,
                    chunk_distribution.clone(),
                    &mut self.chain.blocks_delay_tracker,
                    &self.shards_manager_adapter,
                );
            }
        }
        self.p2p_request_missing_chunks(blocks_missing_chunks, orphans_missing_chunks);
    }

    fn p2p_request_missing_chunks(
        &mut self,
        blocks_missing_chunks: Vec<BlockMissingChunks>,
        orphans_missing_chunks: Vec<OrphanMissingChunks>,
    ) {
        for BlockMissingChunks { prev_hash, missing_chunks } in blocks_missing_chunks {
            for chunk in &missing_chunks {
                self.chain.blocks_delay_tracker.mark_chunk_requested(chunk);
            }
            self.shards_manager_adapter.send(ShardsManagerRequestFromClient::RequestChunks {
                chunks_to_request: missing_chunks,
                prev_hash,
            });
        }

        for OrphanMissingChunks { missing_chunks, epoch_id, ancestor_hash } in
            orphans_missing_chunks
        {
            for chunk in &missing_chunks {
                self.chain.blocks_delay_tracker.mark_chunk_requested(chunk);
            }
            self.shards_manager_adapter.send(
                ShardsManagerRequestFromClient::RequestChunksForOrphan {
                    chunks_to_request: missing_chunks,
                    epoch_id,
                    ancestor_hash,
                },
            );
        }
    }

    /// Check if any block with missing chunks is ready to be processed
    #[instrument(level = "debug", target = "client", skip_all)]
    pub fn process_blocks_with_missing_chunks(
        &mut self,
        apply_chunks_done_sender: Option<ApplyChunksDoneSender>,
    ) {
        let mut blocks_processing_artifacts = BlockProcessingArtifact::default();
        self.chain.check_blocks_with_missing_chunks(
            &mut blocks_processing_artifacts,
            apply_chunks_done_sender,
        );
        self.process_block_processing_artifact(blocks_processing_artifacts);
    }

    pub fn is_validator(&self, epoch_id: &EpochId) -> bool {
        match self.validator_signer.get() {
            None => false,
            Some(signer) => {
                let account_id = signer.validator_id();
                match self.epoch_manager.get_validator_by_account_id(epoch_id, account_id) {
                    Ok(validator_stake) => validator_stake.take_public_key() == signer.public_key(),
                    Err(_) => false,
                }
            }
        }
    }

    fn handle_process_approval_error(
        &mut self,
        approval: &Approval,
        approval_type: ApprovalType,
        check_validator: bool,
        error: near_chain::Error,
    ) {
        let is_validator = |epoch_id, account_id, epoch_manager: &dyn EpochManagerAdapter| {
            epoch_manager.get_validator_by_account_id(epoch_id, account_id).is_ok()
        };
        if let near_chain::Error::DBNotFoundErr(_) = error {
            if check_validator {
                let head = unwrap_or_return!(self.chain.head());
                if !is_validator(&head.epoch_id, &approval.account_id, self.epoch_manager.as_ref())
                    && !is_validator(
                        &head.next_epoch_id,
                        &approval.account_id,
                        self.epoch_manager.as_ref(),
                    )
                {
                    return;
                }
            }
            let mut entry =
                self.pending_approvals.pop(&approval.inner).unwrap_or_else(|| HashMap::new());
            entry.insert(approval.account_id.clone(), (approval.clone(), approval_type));
            self.pending_approvals.put(approval.inner.clone(), entry);
        }
    }

    /// Collects block approvals.
    ///
    /// We send the approval to doomslug given the epoch of the current tip iff:
    ///  1. We are the block producer for the target height in the tip's epoch;
    ///  2. The signature matches that of the account;
    /// If we are not the block producer, but we also don't know the previous block, we add the
    /// approval to `pending_approvals`, since it could be that the approval is from the next epoch.
    ///
    /// # Arguments
    /// * `approval` - the approval to be collected
    /// * `approval_type`  - whether the approval was just produced by us (in which case skip validation,
    ///                      only check whether we are the next block producer and store in Doomslug)
    pub fn collect_block_approval(&mut self, approval: &Approval, approval_type: ApprovalType) {
        let Approval { inner, account_id, target_height, signature } = approval;
        debug!(target: "client",
            approval_inner=?inner,
            account_id=?account_id,
            target_height=target_height,
            approval_type=?approval_type,
            "collect_block_approval");
        let parent_hash = match inner {
            ApprovalInner::Endorsement(parent_hash) => *parent_hash,
            ApprovalInner::Skip(parent_height) => {
                match self.chain.chain_store().get_all_block_hashes_by_height(*parent_height) {
                    Ok(hashes) => {
                        // If there is more than one block at the height, all of them will be
                        // eligible to build the next block on, so we just pick one.
                        let hash = hashes.values().flatten().next();
                        match hash {
                            Some(hash) => *hash,
                            None => {
                                self.handle_process_approval_error(
                                    approval,
                                    approval_type,
                                    true,
                                    near_chain::Error::DBNotFoundErr(format!(
                                        "Cannot find any block on height {}",
                                        parent_height
                                    )),
                                );
                                return;
                            }
                        }
                    }
                    Err(e) => {
                        self.handle_process_approval_error(approval, approval_type, true, e);
                        return;
                    }
                }
            }
        };

        let next_block_epoch_id =
            match self.epoch_manager.get_epoch_id_from_prev_block(&parent_hash) {
                Err(e) => {
                    self.handle_process_approval_error(approval, approval_type, true, e.into());
                    return;
                }
                Ok(next_epoch_id) => next_epoch_id,
            };

        if let ApprovalType::PeerApproval(_) = approval_type {
            // Check signature is correct for given validator.
            // Note that on the epoch boundary the blocks contain approvals from both the current
            // and the next epoch. Here we try to fetch the validator for the epoch of the next block,
            // if we succeed, it must use the key from that epoch, and thus we use the epoch of the
            // next block below when verifying the signature. Otherwise, if the block producer doesn't
            // exist in the epoch of the next block, we use the epoch after next to validate the
            // signature. We don't care here if the block is actually on the epochs boundary yet,
            // `Doomslug::on_approval_message` below will handle it.
            let validator_epoch_id = match self
                .epoch_manager
                .get_validator_by_account_id(&next_block_epoch_id, account_id)
            {
                Ok(_) => next_block_epoch_id,
                Err(EpochError::NotAValidator(_, _)) => {
                    match self.epoch_manager.get_next_epoch_id_from_prev_block(&parent_hash) {
                        Ok(next_block_next_epoch_id) => next_block_next_epoch_id,
                        Err(_) => return,
                    }
                }
                _ => return,
            };
            match self.epoch_manager.verify_validator_signature(
                &validator_epoch_id,
                account_id,
                Approval::get_data_for_sig(inner, *target_height).as_ref(),
                signature,
            ) {
                Ok(true) => {}
                _ => return,
            }
        }

        let signer = self.validator_signer.get();
        let is_block_producer =
            match self.epoch_manager.get_block_producer(&next_block_epoch_id, *target_height) {
                Err(_) => false,
                Ok(target_block_producer) => {
                    Some(&target_block_producer) == signer.as_ref().map(|x| x.validator_id())
                }
            };

        if !is_block_producer {
            match self.chain.get_block_header(&parent_hash) {
                Ok(_) => {
                    // If we know the header, then either the parent_hash is the tip, and we are
                    // not the block producer for the corresponding height on top of the tip, or
                    // the parent_hash is not the tip, and then we will never build on top of it.
                    // Either way, this approval is of no use for us.
                    return;
                }
                Err(e) => {
                    self.handle_process_approval_error(approval, approval_type, false, e);
                    return;
                }
            };
        }

        let block_producer_stakes =
            match self.epoch_manager.get_epoch_block_approvers_ordered(&parent_hash) {
                Ok(block_producer_stakes) => block_producer_stakes,
                Err(err) => {
                    error!(target: "client", ?err, "Block approval error");
                    return;
                }
            };
        self.doomslug.on_approval_message(approval, &block_producer_stakes);
    }

    /// Find the sync hash. Most of the time it will already be set in `state_sync_info`. If not, try to find it,
    /// and set the corresponding field in `state_sync_info`.
    fn get_catchup_sync_hash_v1(
        &mut self,
        state_sync_info: &mut StateSyncInfoV1,
        epoch_first_block: &CryptoHash,
    ) -> Result<Option<CryptoHash>, Error> {
        if state_sync_info.sync_hash.is_some() {
            return Ok(state_sync_info.sync_hash);
        }

        if let Some(sync_hash) = self.chain.get_sync_hash(epoch_first_block)? {
            state_sync_info.sync_hash = Some(sync_hash);
            let mut update = self.chain.mut_chain_store().store_update();
            // note that iterate_state_sync_infos() collects everything into a Vec, so we're not
            // actually writing to the DB while actively iterating this column
            update.add_state_sync_info(StateSyncInfo::V1(state_sync_info.clone()));
            // TODO: would be nice to be able to propagate context up the call stack so we can just log
            // once at the top with all the info. Otherwise this error will look very cryptic
            update.commit()?;
        }
        Ok(state_sync_info.sync_hash)
    }

    /// Find the sync hash. If syncing to the old epoch's state, it's always set. If syncing to
    /// the current epoch's state, it might not yet be known, in which case we try to find it.
    fn get_catchup_sync_hash(
        &mut self,
        state_sync_info: &mut StateSyncInfo,
        epoch_first_block: &CryptoHash,
    ) -> Result<Option<CryptoHash>, Error> {
        match state_sync_info {
            StateSyncInfo::V0(info) => Ok(Some(info.sync_hash)),
            StateSyncInfo::V1(info) => self.get_catchup_sync_hash_v1(info, epoch_first_block),
        }
    }

    /// Walks through all the ongoing state syncs for future epochs and processes them
    #[instrument(level = "debug", target = "client", skip_all)]
    pub fn run_catchup(
        &mut self,
        block_catch_up_task_scheduler: &Sender<BlockCatchUpRequest>,
        apply_chunks_done_sender: Option<ApplyChunksDoneSender>,
    ) -> Result<(), Error> {
        for (epoch_first_block, mut state_sync_info) in
            self.chain.chain_store().iterate_state_sync_infos()?
        {
            assert_eq!(&epoch_first_block, state_sync_info.epoch_first_block());

            let block_header = self.chain.get_block(&epoch_first_block)?.header().clone();
            let epoch_id = block_header.epoch_id();

            let sync_hash = self.get_catchup_sync_hash(&mut state_sync_info, &epoch_first_block)?;
            let Some(sync_hash) = sync_hash else { continue };

            let CatchupState { state_sync, sync_status: status, catchup } = self
                .catchup_state_syncs
                .entry(sync_hash)
                .or_insert_with(|| {
                    tracing::debug!(target: "client", ?epoch_first_block, ?sync_hash, "inserting new state sync");
                    CatchupState {
                        state_sync: StateSync::new(
                            self.clock.clone(),
                            self.runtime_adapter.store().clone(),
                            self.epoch_manager.clone(),
                            self.runtime_adapter.clone(),
                            self.network_adapter.clone().into_sender(),
                            self.config.state_sync_external_timeout,
                            self.config.state_sync_p2p_timeout,
                            self.config.state_sync_retry_backoff,
                            self.config.state_sync_external_backoff,
                            &self.config.chain_id,
                            &self.config.state_sync,
                            self.chain_sender_for_state_sync.clone(),
                            self.state_sync_future_spawner.clone(),
                            true,
                        ),
                        sync_status: StateSyncStatus {
                            sync_hash,
                            sync_status: HashMap::new(),
                            download_tasks: Vec::new(),
                            computation_tasks: Vec::new(),
                        },
                        catchup: BlocksCatchUpState::new(sync_hash, *epoch_id),
                    }
                });

            debug!(target: "catchup", ?sync_hash, progress_per_shard = ?status.sync_status, "Catchup");

            match state_sync.run(sync_hash, status, state_sync_info.shards())? {
                StateSyncResult::InProgress => {}
                StateSyncResult::Completed => {
                    debug!(target: "catchup", "state sync completed now catch up blocks");
                    self.chain.catchup_blocks_step(
                        &sync_hash,
                        catchup,
                        block_catch_up_task_scheduler,
                    )?;

                    if catchup.is_finished() {
                        let mut block_processing_artifacts = BlockProcessingArtifact::default();

                        self.chain.finish_catchup_blocks(
                            &epoch_first_block,
                            &sync_hash,
                            &mut block_processing_artifacts,
                            apply_chunks_done_sender.clone(),
                            &catchup.done_blocks,
                        )?;

                        self.process_block_processing_artifact(block_processing_artifacts);
                    }
                }
            }
        }

        Ok(())
    }
}

/* implements functions used to communicate with network */
impl Client {
    #[instrument(
        level = "debug",
        target = "client",
        skip_all,
        fields(%hash, %peer_id)
    )]
    pub fn request_block(&self, hash: CryptoHash, peer_id: PeerId) {
        match self.chain.block_exists(&hash) {
            Ok(false) => {
                self.network_adapter.send(PeerManagerMessageRequest::NetworkRequests(
                    NetworkRequests::BlockRequest { hash, peer_id },
                ));
            }
            Ok(true) => {
                debug!(target: "client", ?hash, "send_block_request_to_peer: block already known")
            }
            Err(err) => {
                error!(target: "client", ?hash, ?err, "send_block_request_to_peer: failed to check block exists")
            }
        }
    }

    pub fn ban_peer(&self, peer_id: PeerId, ban_reason: ReasonForBan) {
        self.network_adapter.send(PeerManagerMessageRequest::NetworkRequests(
            NetworkRequests::BanPeer { peer_id, ban_reason },
        ));
    }
}

impl Client {
    /// Each epoch defines a set of important accounts: block producers, chunk producers,
    /// chunk validators. Low-latency reliable communication between those accounts is critical,
    /// so that the blocks can be produced on time. This function computes the set of
    /// important accounts (aka TIER1 accounts) so that it can be fed to PeerManager, which
    /// will take care of the traffic prioritization.
    ///
    /// It returns both TIER1 accounts for both current epoch (according to the `tip`)
    /// and the next epoch, so that the PeerManager can establish the priority connections
    /// in advance (before the epoch starts and they are actually needed).
    ///
    /// The result of the last call to get_tier1_accounts() is cached, so that it is not recomputed
    /// if the current epoch didn't change since the last call. In particular SetChainInfo is being
    /// send after processing each block (order of seconds), while the epoch changes way less
    /// frequently (order of hours).
    fn get_tier1_accounts(&mut self, tip: &Tip) -> Result<Arc<AccountKeys>, Error> {
        match &self.tier1_accounts_cache {
            Some(it) if it.0 == tip.epoch_id => return Ok(it.1.clone()),
            _ => {}
        }

        let _guard =
            tracing::debug_span!(target: "client", "get_tier1_accounts(): recomputing").entered();

        // What we really need are: chunk producers/validators and block producers/approvers
        // for this epoch and the beginning of the next epoch (so that all required connections are
        // established in advance). Note that block producers and block approvers are not
        // exactly the same - last blocks of this epoch will also need to be signed by the
        // block producers of the next epoch. On the other hand, block approvers
        // of the next epoch will also include block producers of the N+2 epoch (which we
        // definitely don't need to connect to right now). Still, as long as there is no big churn
        // in the set of block producers, it doesn't make much difference.
        //
        // With the current implementation we just fetch chunk producers/validators and block producers
        // of this and the next epoch (which covers what we need, as described above), but may
        // require some tuning in the future. In particular, if we decide that connecting to
        // the newly important nodes of the next epoch is too expensive, we can postpone it
        // till almost the end of this epoch.
        let mut account_keys = AccountKeys::new();
        for epoch_id in [&tip.epoch_id, &tip.next_epoch_id] {
            // We assume here that calls to get_epoch_chunk_producers and get_epoch_block_producers_ordered
            // are cheaper than block processing (and that they will work with both this and
            // the next epoch). The caching on top of that (in tier1_accounts_cache field) is just
            // a defense in depth, based on the previous experience with expensive
            // EpochManagerAdapter::get_validators_info call.
            for cp in self.epoch_manager.get_epoch_chunk_producers(epoch_id)? {
                account_keys
                    .entry(cp.account_id().clone())
                    .or_default()
                    .insert(cp.public_key().clone());
            }
            for bp in self.epoch_manager.get_epoch_block_producers_ordered(epoch_id)? {
                account_keys
                    .entry(bp.account_id().clone())
                    .or_default()
                    .insert(bp.public_key().clone());
            }
            for v in self.epoch_manager.get_epoch_all_validators(epoch_id)? {
                account_keys
                    .entry(v.account_id().clone())
                    .or_default()
                    .insert(v.public_key().clone());
            }
        }
        let account_keys = Arc::new(account_keys);
        self.tier1_accounts_cache = Some((tip.epoch_id, Arc::clone(&account_keys)));
        Ok(account_keys)
    }

    /// We send the optimistic block to the chunk producers of the current and next epochs.
    pub(crate) fn get_optimistic_block_targets(
        &mut self,
        tip: &Tip,
    ) -> Result<Arc<Vec<AccountId>>, Error> {
        match &self.chunk_producer_accounts_cache {
            Some(it) if it.0 == tip.epoch_id => return Ok(it.1.clone()),
            _ => {}
        }

        let _span =
            tracing::debug_span!(target: "client", "get_optimistic_block_targets(): recomputing")
                .entered();

        let mut account_ids = HashSet::new();
        for epoch_id in [&tip.epoch_id, &tip.next_epoch_id] {
            for cp in self.epoch_manager.get_epoch_chunk_producers(epoch_id)? {
                account_ids.insert(cp.account_id().clone());
            }
        }
        let account_ids = Arc::new(account_ids.into_iter().collect_vec());
        self.chunk_producer_accounts_cache = Some((tip.epoch_id, Arc::clone(&account_ids)));
        Ok(account_ids)
    }

    /// send_network_chain_info sends ChainInfo to PeerManagerActor.
    /// ChainInfo contains chain information relevant to p2p networking.
    /// It is expected to be called every time the head of the chain changes (or more often).
    /// Subsequent calls will probably re-send to PeerManagerActor a lot of redundant
    /// information (for example epoch-related data changes way less often than chain head
    /// changes), but that's fine - we avoid recomputing rarely changing data in ChainInfo by caching it.
    /// The condition to call this function is simple - every time chain head changes -
    /// which hopefully will make it hard to forget to call it. And even if there is some
    /// corner case not covered - since blocks are sent frequently (every few seconds),
    /// the POV of Client and PeerManagerActor will be desynchronized only for a short time.
    ///
    /// TODO(gprusak): consider making send_network_chain_info accept chain Tip as an argument
    /// to underline that it is expected to be called whenever Tip changes. Currently
    /// self.chain.head() is fallible for some reason, so calling it at the
    /// send_network_chain_info() call site would be ugly (we just log the error).
    /// In theory we should already have the tip at the call-site, eg from
    /// check_And_update_doomslug_tip, but that would require a bigger refactor.
    pub(crate) fn send_network_chain_info(&mut self) -> Result<(), Error> {
        let tip = self.chain.head()?;
        // convert config tracked shards
        // runtime will track all shards if config tracked shards is not empty
        // https://github.com/near/nearcore/issues/4930
        let tracked_shards = if self.config.tracked_shards_config.tracks_all_shards() {
            self.epoch_manager.shard_ids(&tip.epoch_id)?
        } else {
            // TODO(cloud_archival): Revisit this to determine if improvements can be made
            // and if the issue described above has been resolved.
            vec![]
        };
        let tier1_accounts = self.get_tier1_accounts(&tip)?;
        let block = self.chain.get_block(&tip.last_block_hash)?;
        self.network_adapter.send(SetChainInfo(ChainInfo {
            block,
            tracked_shards,
            tier1_accounts,
        }));
        Ok(())
    }
}

impl Client {
    pub fn get_catchup_status(&self) -> Result<Vec<CatchupStatusView>, near_chain::Error> {
        let mut ret = vec![];
        for (sync_hash, CatchupState { sync_status, catchup, .. }) in &self.catchup_state_syncs {
            let sync_block_height = self.chain.get_block_header(sync_hash)?.height();
            let shard_sync_status: HashMap<_, _> = sync_status
                .sync_status
                .iter()
                .map(|(shard_id, state)| (*shard_id, state.to_string()))
                .collect();
            ret.push(CatchupStatusView {
                sync_block_hash: *sync_hash,
                sync_block_height,
                shard_sync_status,
                blocks_to_catchup: self.chain.get_block_catchup_status(catchup),
            });
        }
        Ok(ret)
    }
}<|MERGE_RESOLUTION|>--- conflicted
+++ resolved
@@ -295,12 +295,8 @@
             apply_chunks_iteration_mode,
             validator_signer.clone(),
             resharding_sender.clone(),
-<<<<<<< HEAD
             spice_core_processor.clone(),
             Some(myself_sender.on_post_state_ready.clone()),
-=======
-            spice_core_processor,
->>>>>>> afab6838
         )?;
         chain.init_flat_storage()?;
         let epoch_sync = EpochSync::new(
